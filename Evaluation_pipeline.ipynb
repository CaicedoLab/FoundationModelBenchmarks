{
 "cells": [
  {
   "cell_type": "code",
   "execution_count": null,
   "id": "42bcede9",
   "metadata": {},
   "outputs": [],
   "source": [
    "import json\n",
    "import pandas as pd\n",
    "import os\n",
    "\n",
    "import evaluation"
   ]
  },
  {
   "cell_type": "code",
   "execution_count": null,
   "id": "b069124d",
   "metadata": {},
   "outputs": [],
   "source": [
    "root_dir = '/scr/zchen/datasets/morphem_70k_2.0'\n",
    "dataset = 'CP'\n",
    "model_choice = 'knn' # 'knn' or 'sgd'\n",
    "\n",
    "feature_filename = \"pretrained_resnet18_features.npy\"\n",
    "output_filename = \"resnet18_knn_sgd.csv\"\n",
    "\n",
    "leave_out = 'Task_four' # Leave-one-out task, set to None for Allen, 'Task_three' for HPA, 'Task_four' for CP\n",
    "leaveout_label = 'Plate' # Leave-one-out column name, 'cell_type' for HPA, 'Plate' for CP\n",
    "\n",
    "feature_dir = \"../datasets/morphem_70k_2.0/features\"\n",
    "feature_file = \"pretrained_resnet18_features.npy\" \n",
    "\n",
    "dest_dir = f'results_delete' # directory to save results\n",
    "save_csv = False # Set to True when running the last dataset to save result csv"
   ]
  },
  {
   "cell_type": "code",
   "execution_count": null,
   "id": "ff46eab2",
   "metadata": {},
   "outputs": [],
   "source": [
<<<<<<< HEAD
    "features_path = f'{feature_dir}/{dataset}/{feature_file}'\n",
=======
    "# Load features and metadata\n",
    "print('Load features...')\n",
    "\n",
    "features_path = f'{root_dir}/features/{dataset}/{feature_filename}'\n",
>>>>>>> fb8b429f
    "df_path = f'{root_dir}/{dataset}/enriched_meta.csv'\n",
    "\n",
    "results = evaluation.evaluate(features_path, df_path, leave_out, leaveout_label, model_choice)\n",
    "\n",
    "print('Results:')\n",
    "for task_ind, task in enumerate(results[\"tasks\"]):\n",
    "    print(f'Results for {dataset} {task} with {model_choice} :')\n",
    "    print(results[\"reports_str\"][task_ind])"
   ]
  },
  {
   "cell_type": "code",
   "execution_count": null,
   "id": "7a1b67b8",
   "metadata": {},
   "outputs": [],
   "source": [
    "full_reports_dict = {}\n",
    "full_reports_dict['target_encoding'] = results[\"encoded_target\"]\n",
    "for task_ind, task in enumerate(results[\"tasks\"]):\n",
    "    full_reports_dict[task] = results[\"reports_dict\"][task_ind]\n"
   ]
  },
  {
   "cell_type": "code",
   "execution_count": null,
   "id": "c185bfea",
   "metadata": {},
   "outputs": [],
   "source": [
    "if not os.path.exists(dest_dir+ '/'):\n",
    "    os.makedirs(dest_dir+ '/')\n",
    "    \n",
    "dict_path = f'{dest_dir}/{dataset}_{model_choice}_full_results.json'\n",
    "with open(dict_path, 'w') as f:\n",
    "    json.dump(full_reports_dict, f)"
   ]
  },
  {
   "cell_type": "code",
   "execution_count": null,
   "id": "7b6da95e",
   "metadata": {},
   "outputs": [],
   "source": [
    "if 'results_df' in locals():\n",
    "    results_temp = pd.DataFrame({'source': [dataset for i in range(len(results[\"tasks\"]))],\\\n",
    "                        'task': results[\"tasks\"],'model': [model_choice for i in range(len(results[\"tasks\"]))],\\\n",
    "                        'accuracy': results[\"accuracies\"],'f1_score_macro': results[\"f1scores_macro\"]})\n",
    "    results_df = pd.concat([results_df, results_temp]).reset_index(drop=True)\n",
    "\n",
    "else: \n",
    "    results_df = pd.DataFrame({'source': [dataset for i in range(len(results[\"tasks\"]))],\\\n",
    "                        'task': results[\"tasks\"],'model': [model_choice for i in range(len(results[\"tasks\"]))],\\\n",
    "                        'accuracy': results[\"accuracies\"],'f1_score_macro': results[\"f1scores_macro\"]})\n",
    "    \n",
    "results_df"
   ]
  },
  {
   "cell_type": "code",
   "execution_count": null,
   "id": "eb01a07e",
   "metadata": {},
   "outputs": [],
   "source": [
    "if save_csv:\n",
<<<<<<< HEAD
    "    results_df.to_csv(f'{dest_dir}/{model_choice}_full_results.csv', index=False)"
=======
    "    results.to_csv(f'{dest_dir}/{output_filename}', index=False)"
>>>>>>> fb8b429f
   ]
  }
 ],
 "metadata": {
  "kernelspec": {
   "display_name": "Python 3 (ipykernel)",
   "language": "python",
   "name": "python3"
  },
  "language_info": {
   "codemirror_mode": {
    "name": "ipython",
    "version": 3
   },
   "file_extension": ".py",
   "mimetype": "text/x-python",
   "name": "python",
   "nbconvert_exporter": "python",
   "pygments_lexer": "ipython3",
   "version": "3.9.15"
  }
 },
 "nbformat": 4,
 "nbformat_minor": 5
}<|MERGE_RESOLUTION|>--- conflicted
+++ resolved
@@ -45,14 +45,7 @@
    "metadata": {},
    "outputs": [],
    "source": [
-<<<<<<< HEAD
     "features_path = f'{feature_dir}/{dataset}/{feature_file}'\n",
-=======
-    "# Load features and metadata\n",
-    "print('Load features...')\n",
-    "\n",
-    "features_path = f'{root_dir}/features/{dataset}/{feature_filename}'\n",
->>>>>>> fb8b429f
     "df_path = f'{root_dir}/{dataset}/enriched_meta.csv'\n",
     "\n",
     "results = evaluation.evaluate(features_path, df_path, leave_out, leaveout_label, model_choice)\n",
@@ -120,11 +113,7 @@
    "outputs": [],
    "source": [
     "if save_csv:\n",
-<<<<<<< HEAD
     "    results_df.to_csv(f'{dest_dir}/{model_choice}_full_results.csv', index=False)"
-=======
-    "    results.to_csv(f'{dest_dir}/{output_filename}', index=False)"
->>>>>>> fb8b429f
    ]
   }
  ],
