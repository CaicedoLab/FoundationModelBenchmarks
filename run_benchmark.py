--- conflicted
+++ resolved
@@ -9,42 +9,14 @@
 
 
 def get_args_parser():
-<<<<<<< HEAD
-    
-    # command
-    
-    # python run_benchmark.py --root_dir "../datasets/morphem_70k_2.0" --dest_dir "../results" \
-    #                         --feature_dir "../datasets/morphem_70k_2.0/features" \
-    #                         --feature_file "pretrained_resnet18_features.npy" \
-    #                         --classifier "knn" --umap
-    #                          
-
-    
-    parser = argparse.ArgumentParser('MorphEm-benchmarking', add_help=False)
-    
-    # Path parameters
-        
-    parser.add_argument('--root_dir', default="../datasets/morphem_70k_2.0", type=str, help='Path to data directory')
-    parser.add_argument('--dest_dir', default="../results", type=str, help='Path to save results')
-    parser.add_argument('--feature_dir', default='../datasets/morphem_70k_2.0/features', type=str, help='Path to feature directory')
-    parser.add_argument('--feature_file', default='pretrained_resnet18_features.npy', type=str, help='Filename of features')
-
-    
-    # Training parameters
-    parser.add_argument('--classifier', default='knn', type=str, help='Classifier to use')
-    parser.add_argument('--umap', default=False, action='store_true', help='Create umap for features')
-    return parser
-
-
-
-=======
     """
     Example:
         python run_benchmark.py --root_dir "../datasets/morphem_70k_2.0" --dest_dir "../results" \
                             --feature_dir "../datasets/morphem_70k_2.0/features" \
                             --feature_file "pretrained_resnet18_features.npy" \
                             --use_gpu \
-                            --classifier "knn"
+                            --classifier "knn" \
+                            --umap
     """
 
     parser = argparse.ArgumentParser('MorphEm-benchmarking', add_help=False)
@@ -61,11 +33,10 @@
     # Training parameters
     parser.add_argument('--use_gpu', default=False, action='store_true', help='Use GPU to run classifier')
     parser.add_argument('--classifier', default='knn', type=str, choices=['knn', 'sgd'], help='Classifier to use')
-
+    parser.add_argument('--umap', default=False, action='store_true', help='Create umap for features')
     return parser
 
 
->>>>>>> 726e8ed7
 def save_results(results, dest_dir, dataset, classifier):
     # Helper function
     # Save results for each dataset as a json dictionary at dest_dir
@@ -86,34 +57,6 @@
 
 
 def main(args):
-<<<<<<< HEAD
-    
-    # command
-    
-    # python run_benchmark.py --root_dir "./datasets/morphem_70k_2.0" --dest_dir "./results" \
-    #                         --feature_dir "../datasets/morphem_70k_2.0/features" \
-    #                         --feature_file "pretrained_resnet18_features.npy" \
-    #                         --classifier "knn" --umap
-    
-    
-    # read all input parameters
-    
-    root_dir              = args.root_dir
-    dest_dir              = args.dest_dir
-    classifier            = args.classifier
-    feature_dir           = args.feature_dir
-    feature_file          = args.feature_file
-    umap                  = args.umap
-    
-    # encode dataset, task, and classifier
-    task_dict = pd.DataFrame({'dataset':['Allen', 'HPA', 'CP'], 
-                              'classifier':[classifier for i in range(3)], \
-                              'leave_out': [None, 'Task_three', 'Task_four'], \
-                              'leaveout_label': [None, 'cell_type', 'Plate'], \
-                              'umap_label': ['Structure', 'cell_type', 'source'] 
-                             })
-    
-=======
     # read all input parameters
     root_dir = args.root_dir
     dest_dir = args.dest_dir
@@ -121,16 +64,16 @@
     feature_dir = args.feature_dir
     feature_file = args.feature_file
     use_gpu = args.use_gpu
-    # gpu = args.gpu
+    umap = args.umap
 
     # encode dataset, task, and classifier
     task_dict = pd.DataFrame({'dataset': ['Allen', 'HPA', 'CP'],
                               'classifier': [classifier] * 3,
                               'leave_out': [None, 'Task_three', 'Task_four'],
-                              'leaveout_label': [None, 'cell_type', 'Plate']
+                              'leaveout_label': [None, 'cell_type', 'Plate'],
+                              'umap_label': ['Structure', 'cell_type', 'source'] 
                               })
-    print('Results:')
->>>>>>> 726e8ed7
+    
     full_result_df = pd.DataFrame(columns=['dataset', 'task', 'classifier', 'accuracy', 'f1_score_macro'])
 
     # Iterate over each dataset
@@ -139,23 +82,15 @@
         classifier = row.classifier
         leave_out = row.leave_out
         leaveout_label = row.leaveout_label
-<<<<<<< HEAD
-        umap_label     = row.umap_label
+        umap_label = row.umap_label
         
-        features_path  = f'{feature_dir}/{dataset}/{feature_file}'
-        df_path        = f'{root_dir}/{dataset}/enriched_meta.csv'
+        features_path = f'{feature_dir}/{dataset}/{feature_file}'
+        df_path = f'{root_dir}/{dataset}/enriched_meta.csv'
         
         # Create umap and run classification
         if umap:
             evaluation.create_umap(dataset, features_path, df_path, dest_dir, ['Label', umap_label])
         results = evaluation.evaluate(features_path, df_path, leave_out, leaveout_label, classifier)
-=======
-
-        features_path = f'{feature_dir}/{dataset}/{feature_file}'
-        df_path = f'{root_dir}/{dataset}/enriched_meta.csv'
-
-        results = evaluation.evaluate(features_path, df_path, leave_out, leaveout_label, classifier, use_gpu)
->>>>>>> 726e8ed7
 
         # Print the full results
         print('Results:')
